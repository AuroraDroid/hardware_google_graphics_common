--- conflicted
+++ resolved
@@ -981,10 +981,7 @@
         mBtsVsyncPeriod(16666666),
         mDevice(device),
         mDisplayName(displayName.c_str()),
-<<<<<<< HEAD
-=======
         mDisplayTraceName(String8::format("%s(%d)", displayName.c_str(), mDisplayId)),
->>>>>>> a9967cc2
         mPlugState(false),
         mHasSingleBuffer(false),
         mResourceManager(NULL),
@@ -1025,11 +1022,7 @@
         mVsyncPeriodChangeConstraints{systemTime(SYSTEM_TIME_MONOTONIC), 0},
         mVsyncAppliedTimeLine{false, 0, systemTime(SYSTEM_TIME_MONOTONIC)},
         mConfigRequestState(hwc_request_state_t::SET_CONFIG_STATE_NONE),
-<<<<<<< HEAD
-        mPowerHalHint(mDisplayId),
-=======
         mPowerHalHint(mDisplayId, mDisplayTraceName),
->>>>>>> a9967cc2
         mErrLogFileWriter(2, ERR_LOG_SIZE),
         mDebugDumpFileWriter(10, 1, ".dump"),
         mFenceFileWriter(2, FENCE_ERR_LOG_SIZE) {
