--- conflicted
+++ resolved
@@ -1599,14 +1599,13 @@
         std::unique_ptr<OperationRateManager> mOperationRateManager;
         bool isOperationRateSupported() { return mOperationRateManager != nullptr; }
 
-<<<<<<< HEAD
         bool mHpdStatus;
 
         void invalidate();
         virtual bool checkHotplugEventUpdated(bool &hpdStatus);
         virtual void handleHotplugEvent(bool hpdStatus);
         virtual void hotplug();
-=======
+
         class RefreshRateIndicatorHandler : public DrmSysfsEventHandler {
         public:
             RefreshRateIndicatorHandler(ExynosDisplay* display);
@@ -1634,7 +1633,6 @@
         int32_t setRefreshRateChangedCallbackDebugEnabled(bool enabled);
         void updateRefreshRateIndicator();
         nsecs_t getLastLayerUpdateTime();
->>>>>>> 5badf860
 };
 
 #endif //_EXYNOSDISPLAY_H