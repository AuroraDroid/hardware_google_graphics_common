/*
 * Copyright (C) 2012 The Android Open Source Project
 *
 * Licensed under the Apache License, Version 2.0 (the "License");
 * you may not use this file except in compliance with the License.
 * You may obtain a copy of the License at
 *
 *      http://www.apache.org/licenses/LICENSE-2.0
 *
 * Unless required by applicable law or agreed to in writing, software
 * distributed under the License is distributed on an "AS IS" BASIS,
 * WITHOUT WARRANTIES OR CONDITIONS OF ANY KIND, either express or implied.
 * See the License for the specific language governing permissions and
 * limitations under the License.
 */

#ifndef _EXYNOSDISPLAY_H
#define _EXYNOSDISPLAY_H

#include <android/hardware/graphics/composer/2.4/types.h>
#include <hardware/hwcomposer2.h>
#include <system/graphics.h>
#include <utils/KeyedVector.h>
#include <utils/Vector.h>

#include <atomic>
#include <chrono>
#include <set>

#include "ExynosDisplayInterface.h"
#include "ExynosHWC.h"
#include "ExynosHWCDebug.h"
#include "ExynosHWCHelper.h"
#include "ExynosHwc3Types.h"
#include "ExynosMPP.h"
#include "ExynosResourceManager.h"
#include "worker.h"
#include "DeconHeader.h"

#define HWC_CLEARDISPLAY_WITH_COLORMAP
#define HWC_PRINT_FRAME_NUM     10

#define LOW_FPS_THRESHOLD     5

using ::android::hardware::graphics::composer::V2_4::VsyncPeriodNanos;
using namespace std::chrono_literals;

#ifndef SECOND_DISPLAY_START_BIT
#define SECOND_DISPLAY_START_BIT   4
#endif

typedef hwc2_composition_t exynos_composition;

class BrightnessController;
class ExynosLayer;
class ExynosDevice;
class ExynosMPP;
class ExynosMPPSource;

namespace aidl {
namespace google {
namespace hardware {
namespace power {
namespace extension {
namespace pixel {

class IPowerExt;

} // namespace pixel
} // namespace extension
} // namespace power
} // namespace hardware
} // namespace google
} // namespace aidl
namespace aidl {
namespace android {
namespace hardware {
namespace power {

class IPower;
class IPowerHintSession;
class WorkDuration;

} // namespace power
} // namespace hardware
} // namespace android
} // namespace aidl

using WorkDuration = aidl::android::hardware::power::WorkDuration;

enum dynamic_recomp_mode {
    NO_MODE_SWITCH,
    DEVICE_2_CLIENT,
    CLIENT_2_DEVICE
};

enum rendering_state {
    RENDERING_STATE_NONE = 0,
    RENDERING_STATE_VALIDATED,
    RENDERING_STATE_ACCEPTED_CHANGE,
    RENDERING_STATE_PRESENTED,
    RENDERING_STATE_MAX
};

enum composition_type {
    COMPOSITION_NONE = 0,
    COMPOSITION_CLIENT,
    COMPOSITION_EXYNOS,
    COMPOSITION_MAX
};

enum {
    PSR_NONE = 0,
    PSR_DP,
    PSR_MIPI,
    PSR_MAX,
};

enum {
    PANEL_LEGACY = 0,
    PANEL_DSC,
    PANEL_MIC,
};

enum {
    eDisplayNone     = 0x0,
    ePrimaryDisplay  = 0x00000001,
    eExternalDisplay = 0x00000002,
    eVirtualDisplay  = 0x00000004,
};

// served as extension of hwc2_power_mode_t for use with setPowerMode
enum class ext_hwc2_power_mode_t{
    PAUSE = 10,
    RESUME,
};

enum class PanelGammaSource {
    GAMMA_DEFAULT,     // Resotre gamma table to default
    GAMMA_CALIBRATION, // Update gamma table from calibration file
    GAMMA_TYPES,
};

enum class hwc_request_state_t {
    SET_CONFIG_STATE_NONE = 0,
    SET_CONFIG_STATE_PENDING,
    SET_CONFIG_STATE_REQUESTED,
};

enum class VrrThrottleRequester : uint32_t {
    PIXEL_DISP = 0,
    TEST,
    LHBM,
    MAX,
};

enum class DispIdleTimerRequester : uint32_t {
    SF = 0,
    VRR_THROTTLE,
    MAX,
};

#define NUM_SKIP_STATIC_LAYER  5
struct ExynosFrameInfo
{
    uint32_t srcNum;
    exynos_image srcInfo[NUM_SKIP_STATIC_LAYER];
    exynos_image dstInfo[NUM_SKIP_STATIC_LAYER];
};

struct exynos_readback_info
{
    buffer_handle_t handle = NULL;
    /* release sync fence file descriptor,
     * which will be signaled when it is safe to write to the output buffer.
     */
    int rel_fence = -1;
    /* acquire sync fence file descriptor which will signal when the
     * buffer provided to setReadbackBuffer has been filled by the device and is
     * safe for the client to read.
     */
    int acq_fence = -1;
    /* Requested from HWCService */
    bool requested_from_service = false;
};

struct exynos_win_config_data
{
    enum {
        WIN_STATE_DISABLED = 0,
        WIN_STATE_COLOR,
        WIN_STATE_BUFFER,
        WIN_STATE_UPDATE,
        WIN_STATE_CURSOR,
        WIN_STATE_RCD,
    } state = WIN_STATE_DISABLED;

    uint32_t color = 0;
    const ExynosLayer* layer = nullptr;
    uint64_t buffer_id = 0;
    int fd_idma[3] = {-1, -1, -1};
    int acq_fence = -1;
    int rel_fence = -1;
    float plane_alpha = 1;
    int32_t blending = HWC2_BLEND_MODE_NONE;
    ExynosMPP* assignedMPP = NULL;
    int format = 0;
    uint32_t transform = 0;
    android_dataspace dataspace = HAL_DATASPACE_UNKNOWN;
    bool hdr_enable = false;
    enum dpp_comp_src comp_src = DPP_COMP_SRC_NONE;
    uint32_t min_luminance = 0;
    uint32_t max_luminance = 0;
    struct decon_win_rect block_area = { 0, 0, 0, 0};
    struct decon_win_rect transparent_area = {0, 0, 0, 0};
    struct decon_win_rect opaque_area = {0, 0, 0, 0};
    struct decon_frame src = {0, 0, 0, 0, 0, 0};
    struct decon_frame dst = {0, 0, 0, 0, 0, 0};
    bool protection = false;
    bool compression = false;
    bool needColorTransform = false;

    void reset(){
        *this = {};
    };
};
struct exynos_dpu_data
{
    int retire_fence = -1;
    std::vector<exynos_win_config_data> configs;
    std::vector<exynos_win_config_data> rcdConfigs;

    bool enable_win_update = false;
    std::atomic<bool> enable_readback = false;
    struct decon_frame win_update_region = {0, 0, 0, 0, 0, 0};
    struct exynos_readback_info readback_info;

    void init(size_t configNum, size_t rcdConfigNum) {
        configs.resize(configNum);
        rcdConfigs.resize(rcdConfigNum);
    };

    void reset() {
        retire_fence = -1;
        for (auto& config : configs) config.reset();
        for (auto& config : rcdConfigs) config.reset();

        /*
         * Should not initialize readback_info
         * readback_info should be initialized after present
         */
    };
    exynos_dpu_data& operator =(const exynos_dpu_data &configs_data){
        retire_fence = configs_data.retire_fence;
        if (configs.size() != configs_data.configs.size()) {
            HWC_LOGE(NULL, "invalid config, it has different configs size");
            return *this;
        }
        configs = configs_data.configs;
        if (rcdConfigs.size() != configs_data.rcdConfigs.size()) {
            HWC_LOGE(NULL, "invalid config, it has different rcdConfigs size");
            return *this;
        }
        rcdConfigs = configs_data.rcdConfigs;
        return *this;
    };
};

class ExynosLowFpsLayerInfo
{
    public:
        ExynosLowFpsLayerInfo();
        bool mHasLowFpsLayer;
        int32_t mFirstIndex;
        int32_t mLastIndex;

        void initializeInfos();
        int32_t addLowFpsLayer(uint32_t layerIndex);
};

class ExynosSortedLayer : public Vector <ExynosLayer*>
{
    public:
        ssize_t remove(const ExynosLayer *item);
        status_t vector_sort();
        static int compare(ExynosLayer * const *lhs, ExynosLayer *const *rhs);
};

class displayTDMInfo {
    public:
        /* Could be extended */
        typedef struct resourceAmount {
            uint32_t totalAmount;
        } resourceAmount_t;
        std::map<tdm_attr_t, resourceAmount_t> mAmount;

        uint32_t initTDMInfo(resourceAmount_t amount, tdm_attr_t attr) {
            mAmount[attr] = amount;
            return 0;
        }

        resourceAmount_t getAvailableAmount(tdm_attr_t attr) { return mAmount[attr]; }
};

class ExynosCompositionInfo : public ExynosMPPSource {
    public:
        ExynosCompositionInfo():ExynosCompositionInfo(COMPOSITION_NONE){};
        ExynosCompositionInfo(uint32_t type);
        uint32_t mType;
        bool mHasCompositionLayer;
        int32_t mFirstIndex;
        int32_t mLastIndex;
        buffer_handle_t mTargetBuffer;
        android_dataspace mDataSpace;
        int32_t mAcquireFence;
        int32_t mReleaseFence;
        bool mEnableSkipStatic;
        bool mSkipStaticInitFlag;
        bool mSkipFlag;
        ExynosFrameInfo mSkipSrcInfo;
        exynos_win_config_data mLastWinConfigData;

        int32_t mWindowIndex;
        bool mCompressed;

        void initializeInfos(ExynosDisplay *display);
        void setTargetBuffer(ExynosDisplay *display, buffer_handle_t handle,
                int32_t acquireFence, android_dataspace dataspace);
        void setCompressed(bool compressed);
        bool getCompressed();
        void dump(String8& result);
        String8 getTypeStr();
};

// Prepare multi-resolution
struct ResolutionSize {
    uint32_t w;
    uint32_t h;
};

struct ResolutionInfo {
    uint32_t nNum;
    ResolutionSize nResolution[3];
    uint32_t nDSCYSliceSize[3];
    uint32_t nDSCXSliceSize[3];
    int      nPanelType[3];
};

typedef struct displayConfigs {
    // HWC2_ATTRIBUTE_VSYNC_PERIOD
    VsyncPeriodNanos vsyncPeriod;
    // HWC2_ATTRIBUTE_WIDTH
    uint32_t width;
    // case HWC2_ATTRIBUTE_HEIGHT
    uint32_t height;
    // HWC2_ATTRIBUTE_DPI_X
    uint32_t Xdpi;
    // HWC2_ATTRIBUTE_DPI_Y
    uint32_t Ydpi;
    // HWC2_ATTRIBUTE_CONFIG_GROUP
    uint32_t groupId;
} displayConfigs_t;

struct DisplayControl {
    /** Composition crop en/disable **/
    bool enableCompositionCrop;
    /** Resource assignment optimization for exynos composition **/
    bool enableExynosCompositionOptimization;
    /** Resource assignment optimization for client composition **/
    bool enableClientCompositionOptimization;
    /** Use G2D as much as possible **/
    bool useMaxG2DSrc;
    /** Low fps layer optimization **/
    bool handleLowFpsLayers;
    /** start m2mMPP before persentDisplay **/
    bool earlyStartMPP;
    /** Adjust display size of the layer having high priority */
    bool adjustDisplayFrame;
    /** setCursorPosition support **/
    bool cursorSupport;
    /** readback support **/
    bool readbackSupport = false;
    /** Reserve MPP regardless of plug state **/
    bool forceReserveMPP = false;
    /** Skip M2MMPP processing **/
    bool skipM2mProcessing = true;
};

class ExynosDisplay {
    public:
        const uint32_t mDisplayId;
        const uint32_t mType;
        const uint32_t mIndex;
        String8 mDeconNodeName;
        uint32_t mXres;
        uint32_t mYres;
        uint32_t mXdpi;
        uint32_t mYdpi;
        uint32_t mVsyncPeriod;
        uint32_t mBtsVsyncPeriod;

        int                     mPanelType;
        int                     mPsrMode;

        /* Constructor */
        ExynosDisplay(uint32_t type, uint32_t index, ExynosDevice* device,
                      const std::string& displayName);
        /* Destructor */
        virtual ~ExynosDisplay();

        ExynosDevice *mDevice;

        const String8 mDisplayName;
<<<<<<< HEAD
=======
        const String8 mDisplayTraceName;
>>>>>>> a9967cc2
        HwcMountOrientation mMountOrientation = HwcMountOrientation::ROT_0;
        Mutex mDisplayMutex;

        /** State variables */
        bool mPlugState;
        std::optional<hwc2_power_mode_t> mPowerModeState;
        hwc2_vsync_t mVsyncState;
        bool mHasSingleBuffer;
        bool mPauseDisplay = false;

        DisplayControl mDisplayControl;

        /**
         * TODO : Should be defined as ExynosLayer type
         * Layer list those sorted by z-order
         */
        ExynosSortedLayer mLayers;
        std::vector<ExynosLayer*> mIgnoreLayers;

        ExynosResourceManager *mResourceManager;

        /**
         * Layer index, target buffer information for GLES.
         */
        ExynosCompositionInfo mClientCompositionInfo;

        /**
         * Layer index, target buffer information for G2D.
         */
        ExynosCompositionInfo mExynosCompositionInfo;

        /**
         * Geometry change info is described by bit map.
         * This flag is cleared when resource assignment for all displays
         * is done.
         */
        uint64_t  mGeometryChanged;

        /**
         * Rendering step information that is seperated by
         * VALIDATED, ACCEPTED_CHANGE, PRESENTED.
         */
        rendering_state  mRenderingState;

        /**
         * Rendering step information that is called by client
         */
        rendering_state  mHWCRenderingState;

        /**
         * Window total bandwidth by enabled window, It's used as dynamic re-composition enable/disable.
         */
        uint32_t  mDisplayBW;

        /**
         * Mode information Dynamic re-composition feature.
         * DEVICE_2_CLIENT: All layers are composited by GLES composition.
         * CLIENT_2_DEVICE: Device composition.
         */
        dynamic_recomp_mode mDynamicReCompMode;
        bool mDREnable;
        bool mDRDefault;
        Mutex mDRMutex;

        nsecs_t  mLastFpsTime;
        uint64_t mFrameCount;
        uint64_t mLastFrameCount;
        uint64_t mErrorFrameCount;
        uint64_t mLastModeSwitchTimeStamp;
        uint64_t mLastUpdateTimeStamp;
        uint64_t mUpdateEventCnt;
        uint64_t mUpdateCallCnt;

        /* default DMA for the display */
        decon_idma_type mDefaultDMA;

        /**
         * DECON WIN_CONFIG information.
         */
        exynos_dpu_data mDpuData;

        /**
         * Last win_config data is used as WIN_CONFIG skip decision or debugging.
         */
        exynos_dpu_data mLastDpuData;

        /**
         * Restore release fenc from DECON.
         */
        int mLastRetireFence;

        bool mUseDpu;

        /**
         * Max Window number, It should be set by display module(chip)
         */
        uint32_t mMaxWindowNum;
        uint32_t mWindowNumUsed;
        uint32_t mBaseWindowIndex;

        // Priority
        uint32_t mNumMaxPriorityAllowed;
        int32_t mCursorIndex;

        int32_t mColorTransformHint;

        ExynosLowFpsLayerInfo mLowFpsLayerInfo;

        // HDR capabilities
        std::vector<int32_t> mHdrTypes;
        float mMaxLuminance;
        float mMaxAverageLuminance;
        float mMinLuminance;

        std::unique_ptr<BrightnessController> mBrightnessController;

        /* For debugging */
        hwc_display_contents_1_t *mHWC1LayerList;

        /* Support Multi-resolution scheme */
        int mOldScalerMode;
        int mNewScaledWidth;
        int mNewScaledHeight;
        int32_t mDeviceXres;
        int32_t mDeviceYres;
        ResolutionInfo mResolutionInfo;
        std::map<uint32_t, displayConfigs_t> mDisplayConfigs;

        // WCG
        android_color_mode_t mColorMode;

        // Skip present frame if there was no validate after power on
        bool mSkipFrame;

        hwc_vsync_period_change_constraints_t mVsyncPeriodChangeConstraints;
        hwc_vsync_period_change_timeline_t mVsyncAppliedTimeLine;
        hwc_request_state_t mConfigRequestState;
        hwc2_config_t mDesiredConfig;

        hwc2_config_t mActiveConfig = UINT_MAX;

        void initDisplay();

        int getId();
        Mutex& getDisplayMutex() {return mDisplayMutex; };

        int32_t setCompositionTargetExynosImage(uint32_t targetType, exynos_image *src_img, exynos_image *dst_img);
        int32_t initializeValidateInfos();
        int32_t addClientCompositionLayer(uint32_t layerIndex);
        int32_t removeClientCompositionLayer(uint32_t layerIndex);
        int32_t addExynosCompositionLayer(uint32_t layerIndex, float totalUsedCapa);

        /**
         * Dynamic AFBC Control solution : To get the prepared information is applied to current or not.
         */
        bool comparePreferedLayers();

        /**
         * @param *outLayer
         */
        int32_t destroyLayer(hwc2_layer_t outLayer);

        void destroyLayers();

        ExynosLayer *checkLayer(hwc2_layer_t addr);

        void checkIgnoreLayers();
        virtual void doPreProcessing();

        int checkLayerFps();

        int checkDynamicReCompMode();

        int handleDynamicReCompMode();

        void updateBrightnessState();

        /**
         * @param compositionType
         */
        int skipStaticLayers(ExynosCompositionInfo& compositionInfo);
        int handleStaticLayers(ExynosCompositionInfo& compositionInfo);

        int doPostProcessing();

        int doExynosComposition();

        int32_t configureOverlay(ExynosLayer *layer, exynos_win_config_data &cfg);
        int32_t configureOverlay(ExynosCompositionInfo &compositionInfo);

        int32_t configureHandle(ExynosLayer &layer,  int fence_fd, exynos_win_config_data &cfg);

        virtual int setWinConfigData();

        virtual int setDisplayWinConfigData();

        virtual int32_t validateWinConfigData();

        virtual int deliverWinConfigData();

        virtual int setReleaseFences();

        virtual bool checkFrameValidation();

        /**
         * Display Functions for HWC 2.0
         */

        /**
         * Descriptor: HWC2_FUNCTION_ACCEPT_DISPLAY_CHANGES
         * HWC2_PFN_ACCEPT_DISPLAY_CHANGES
         **/
        virtual int32_t acceptDisplayChanges();

        /**
         * Descriptor: HWC2_FUNCTION_CREATE_LAYER
         * HWC2_PFN_CREATE_LAYER
         */
        virtual int32_t createLayer(hwc2_layer_t* outLayer);

        /**
         * Descriptor: HWC2_FUNCTION_GET_ACTIVE_CONFIG
         * HWC2_PFN_GET_ACTIVE_CONFIG
         */
        virtual int32_t getActiveConfig(hwc2_config_t* outConfig);

        /**
         * Descriptor: HWC2_FUNCTION_GET_CHANGED_COMPOSITION_TYPES
         * HWC2_PFN_GET_CHANGED_COMPOSITION_TYPES
         */
        virtual int32_t getChangedCompositionTypes(
                uint32_t* outNumElements, hwc2_layer_t* outLayers,
                int32_t* /*hwc2_composition_t*/ outTypes);

        /**
         * Descriptor: HWC2_FUNCTION_GET_CLIENT_TARGET_SUPPORT
         * HWC2_PFN_GET_CLIENT_TARGET_SUPPORT
         */
        virtual int32_t getClientTargetSupport(
                uint32_t width, uint32_t height,
                int32_t /*android_pixel_format_t*/ format,
                int32_t /*android_dataspace_t*/ dataspace);

        /**
         * Descriptor: HWC2_FUNCTION_GET_COLOR_MODES
         * HWC2_PFN_GET_COLOR_MODES
         */
        virtual int32_t getColorModes(
                uint32_t* outNumModes,
                int32_t* /*android_color_mode_t*/ outModes);

        /* getDisplayAttribute(..., config, attribute, outValue)
         * Descriptor: HWC2_FUNCTION_GET_DISPLAY_ATTRIBUTE
         * HWC2_PFN_GET_DISPLAY_ATTRIBUTE
         */
        virtual int32_t getDisplayAttribute(
                hwc2_config_t config,
                int32_t /*hwc2_attribute_t*/ attribute, int32_t* outValue);

        /* getDisplayConfigs(..., outNumConfigs, outConfigs)
         * Descriptor: HWC2_FUNCTION_GET_DISPLAY_CONFIGS
         * HWC2_PFN_GET_DISPLAY_CONFIGS
         */
        virtual int32_t getDisplayConfigs(
                uint32_t* outNumConfigs,
                hwc2_config_t* outConfigs);

        /* getDisplayName(..., outSize, outName)
         * Descriptor: HWC2_FUNCTION_GET_DISPLAY_NAME
         * HWC2_PFN_GET_DISPLAY_NAME
         */
        virtual int32_t getDisplayName(uint32_t* outSize, char* outName);

        /* getDisplayRequests(..., outDisplayRequests, outNumElements, outLayers,
         *     outLayerRequests)
         * Descriptor: HWC2_FUNCTION_GET_DISPLAY_REQUESTS
         * HWC2_PFN_GET_DISPLAY_REQUESTS
         */
        virtual int32_t getDisplayRequests(
                int32_t* /*hwc2_display_request_t*/ outDisplayRequests,
                uint32_t* outNumElements, hwc2_layer_t* outLayers,
                int32_t* /*hwc2_layer_request_t*/ outLayerRequests);

        /* getDisplayType(..., outType)
         * Descriptor: HWC2_FUNCTION_GET_DISPLAY_TYPE
         * HWC2_PFN_GET_DISPLAY_TYPE
         */
        virtual int32_t getDisplayType(
                int32_t* /*hwc2_display_type_t*/ outType);
        /* getDozeSupport(..., outSupport)
         * Descriptor: HWC2_FUNCTION_GET_DOZE_SUPPORT
         * HWC2_PFN_GET_DOZE_SUPPORT
         */
        virtual int32_t getDozeSupport(int32_t* outSupport);

        /* getReleaseFences(..., outNumElements, outLayers, outFences)
         * Descriptor: HWC2_FUNCTION_GET_RELEASE_FENCES
         * HWC2_PFN_GET_RELEASE_FENCES
         */
        virtual int32_t getReleaseFences(
                uint32_t* outNumElements,
                hwc2_layer_t* outLayers, int32_t* outFences);

        enum {
            SKIP_ERR_NONE = 0,
            SKIP_ERR_CONFIG_DISABLED,
            SKIP_ERR_FIRST_FRAME,
            SKIP_ERR_GEOMETRY_CHAGNED,
            SKIP_ERR_HAS_CLIENT_COMP,
            SKIP_ERR_SKIP_STATIC_CHANGED,
            SKIP_ERR_HAS_REQUEST,
            SKIP_ERR_DISP_NOT_CONNECTED,
            SKIP_ERR_DISP_NOT_POWER_ON,
            SKIP_ERR_FORCE_VALIDATE,
            SKIP_ERR_INVALID_CLIENT_TARGET_BUFFER
        };
        virtual int32_t canSkipValidate();

        /* presentDisplay(..., outRetireFence)
         * Descriptor: HWC2_FUNCTION_PRESENT_DISPLAY
         * HWC2_PFN_PRESENT_DISPLAY
         */
        virtual int32_t presentDisplay(int32_t* outRetireFence);
        virtual int32_t presentPostProcessing();

        /* setActiveConfig(..., config)
         * Descriptor: HWC2_FUNCTION_SET_ACTIVE_CONFIG
         * HWC2_PFN_SET_ACTIVE_CONFIG
         */
        virtual int32_t setActiveConfig(hwc2_config_t config);

        /* setClientTarget(..., target, acquireFence, dataspace)
         * Descriptor: HWC2_FUNCTION_SET_CLIENT_TARGET
         * HWC2_PFN_SET_CLIENT_TARGET
         */
        virtual int32_t setClientTarget(
                buffer_handle_t target,
                int32_t acquireFence, int32_t /*android_dataspace_t*/ dataspace);

        /* setColorTransform(..., matrix, hint)
         * Descriptor: HWC2_FUNCTION_SET_COLOR_TRANSFORM
         * HWC2_PFN_SET_COLOR_TRANSFORM
         */
        virtual int32_t setColorTransform(
                const float* matrix,
                int32_t /*android_color_transform_t*/ hint);

        /* setColorMode(..., mode)
         * Descriptor: HWC2_FUNCTION_SET_COLOR_MODE
         * HWC2_PFN_SET_COLOR_MODE
         */
        virtual int32_t setColorMode(
                int32_t /*android_color_mode_t*/ mode);

        /* setOutputBuffer(..., buffer, releaseFence)
         * Descriptor: HWC2_FUNCTION_SET_OUTPUT_BUFFER
         * HWC2_PFN_SET_OUTPUT_BUFFER
         */
        virtual int32_t setOutputBuffer(
                buffer_handle_t buffer,
                int32_t releaseFence);

        virtual int clearDisplay(bool needModeClear = false);

        /* setPowerMode(..., mode)
         * Descriptor: HWC2_FUNCTION_SET_POWER_MODE
         * HWC2_PFN_SET_POWER_MODE
         */
        virtual int32_t setPowerMode(
                int32_t /*hwc2_power_mode_t*/ mode);

        /* setVsyncEnabled(..., enabled)
         * Descriptor: HWC2_FUNCTION_SET_VSYNC_ENABLED
         * HWC2_PFN_SET_VSYNC_ENABLED
         */
        virtual int32_t setVsyncEnabled(
                int32_t /*hwc2_vsync_t*/ enabled);
        int32_t setVsyncEnabledInternal(
                int32_t /*hwc2_vsync_t*/ enabled);

        /* validateDisplay(..., outNumTypes, outNumRequests)
         * Descriptor: HWC2_FUNCTION_VALIDATE_DISPLAY
         * HWC2_PFN_VALIDATE_DISPLAY
         */
        virtual int32_t validateDisplay(
                uint32_t* outNumTypes, uint32_t* outNumRequests);

        /* getHdrCapabilities(..., outNumTypes, outTypes, outMaxLuminance,
         *     outMaxAverageLuminance, outMinLuminance)
         * Descriptor: HWC2_FUNCTION_GET_HDR_CAPABILITIES
         */
        virtual int32_t getHdrCapabilities(uint32_t* outNumTypes, int32_t* /*android_hdr_t*/ outTypes, float* outMaxLuminance,
                float* outMaxAverageLuminance, float* outMinLuminance);

        virtual int32_t getRenderIntents(int32_t mode, uint32_t* outNumIntents,
                int32_t* /*android_render_intent_v1_1_t*/ outIntents);
        virtual int32_t setColorModeWithRenderIntent(int32_t /*android_color_mode_t*/ mode,
                int32_t /*android_render_intent_v1_1_t */ intent);

        /* HWC 2.3 APIs */

        /* getDisplayIdentificationData(..., outPort, outDataSize, outData)
         * Descriptor: HWC2_FUNCTION_GET_DISPLAY_IDENTIFICATION_DATA
         * Parameters:
         *   outPort - the connector to which the display is connected;
         *             pointer will be non-NULL
         *   outDataSize - if outData is NULL, the size in bytes of the data which would
         *       have been returned; if outData is not NULL, the size of outData, which
         *       must not exceed the value stored in outDataSize prior to the call;
         *       pointer will be non-NULL
         *   outData - the EDID 1.3 blob identifying the display
         *
         * Returns HWC2_ERROR_NONE or one of the following errors:
         *   HWC2_ERROR_BAD_DISPLAY - an invalid display handle was passed in
         */
        int32_t getDisplayIdentificationData(uint8_t* outPort,
                uint32_t* outDataSize, uint8_t* outData);

        /* getDisplayCapabilities(..., outCapabilities)
         * Descriptor: HWC2_FUNCTION_GET_DISPLAY_CAPABILITIES
         * Parameters:
         *   outNumCapabilities - if outCapabilities was nullptr, returns the number of capabilities
         *       if outCapabilities was not nullptr, returns the number of capabilities stored in
         *       outCapabilities, which must not exceed the value stored in outNumCapabilities prior
         *       to the call; pointer will be non-NULL
         *   outCapabilities - a list of supported capabilities.
         *
         * Returns HWC2_ERROR_NONE or one of the following errors:
         *   HWC2_ERROR_BAD_DISPLAY - an invalid display handle was passed in
         */
        /* Capabilities
           Invalid = HWC2_CAPABILITY_INVALID,
           SidebandStream = HWC2_CAPABILITY_SIDEBAND_STREAM,
           SkipClientColorTransform = HWC2_CAPABILITY_SKIP_CLIENT_COLOR_TRANSFORM,
           PresentFenceIsNotReliable = HWC2_CAPABILITY_PRESENT_FENCE_IS_NOT_RELIABLE,
           SkipValidate = HWC2_CAPABILITY_SKIP_VALIDATE,
        */
        int32_t getDisplayCapabilities(uint32_t* outNumCapabilities,
                uint32_t* outCapabilities);

        /* getDisplayBrightnessSupport(displayToken)
         * Descriptor: HWC2_FUNCTION_GET_DISPLAY_BRIGHTNESS_SUPPORT
         * Parameters:
         *   outSupport - whether the display supports operations.
         *
         * Returns HWC2_ERROR_NONE or one of the following errors:
         *   HWC2_ERROR_BAD_DISPLAY when the display is invalid.
         */
        int32_t getDisplayBrightnessSupport(bool* outSupport);

        /* setDisplayBrightness(displayToken, brightnesss, waitPresent)
         * Descriptor: HWC2_FUNCTION_SET_DISPLAY_BRIGHTNESS
         * Parameters:
         *   brightness - a number between 0.0f (minimum brightness) and 1.0f (maximum brightness), or
         *          -1.0f to turn the backlight off.
         *   waitPresent - apply this brightness change at next Present time.
         *
         * Returns HWC2_ERROR_NONE or one of the following errors:
         *   HWC2_ERROR_BAD_DISPLAY   when the display is invalid, or
         *   HWC2_ERROR_UNSUPPORTED   when brightness operations are not supported, or
         *   HWC2_ERROR_BAD_PARAMETER when the brightness is invalid, or
         *   HWC2_ERROR_NO_RESOURCES  when the brightness cannot be applied.
         */
        virtual int32_t setDisplayBrightness(float brightness, bool waitPresent = false);

        /* getDisplayConnectionType(..., outType)
         * Descriptor: HWC2_FUNCTION_GET_DISPLAY_CONNECTION_TYPE
         * Optional for all HWC2 devices
         *
         * Returns whether the given physical display is internal or external.
         *
         * Parameters:
         * outType - the connection type of the display; pointer will be non-NULL
         *
         * Returns HWC2_ERROR_NONE or one of the following errors:
         * HWC2_ERROR_BAD_DISPLAY when the display is invalid or virtual.
         */
        int32_t getDisplayConnectionType(uint32_t* outType);

        /* getDisplayVsyncPeriod(..., outVsyncPeriods)
         * Descriptor: HWC2_FUNCTION_GET_DISPLAY_VSYNC_PERIOD
         * Required for HWC2 devices for composer 2.4
         *
         * Retrieves which vsync period the display is currently using.
         *
         * If no display configuration is currently active, this function must
         * return BAD_CONFIG. If a vsync period is about to change due to a
         * setActiveConfigWithConstraints call, this function must return the current vsync period
         * until the change has taken place.
         *
         * Parameters:
         *     outVsyncPeriod - the current vsync period of the display.
         *
         * Returns HWC2_ERROR_NONE or one of the following errors:
         *   HWC2_ERROR_BAD_DISPLAY - an invalid display handle was passed in
         *   HWC2_ERROR_BAD_CONFIG - no configuration is currently active
         */
        int32_t getDisplayVsyncPeriod(hwc2_vsync_period_t* __unused outVsyncPeriod);

        /* setActiveConfigWithConstraints(...,
         *                                config,
         *                                vsyncPeriodChangeConstraints,
         *                                outTimeline)
         * Descriptor: HWC2_FUNCTION_SET_ACTIVE_CONFIG_WITH_CONSTRAINTS
         * Required for HWC2 devices for composer 2.4
         *
         * Sets the active configuration and the refresh rate for this display.
         * If the new config shares the same config group as the current config,
         * only the vsync period shall change.
         * Upon returning, the given display configuration, except vsync period, must be active and
         * remain so until either this function is called again or the display is disconnected.
         * When the display starts to refresh at the new vsync period, onVsync_2_4 callback must be
         * called with the new vsync period.
         *
         * Parameters:
         *     config - the new display configuration.
         *     vsyncPeriodChangeConstraints - constraints required for changing vsync period:
         *                                    desiredTimeNanos - the time in CLOCK_MONOTONIC after
         *                                                       which the vsync period may change
         *                                                       (i.e., the vsync period must not change
         *                                                       before this time).
         *                                    seamlessRequired - if true, requires that the vsync period
         *                                                       change must happen seamlessly without
         *                                                       a noticeable visual artifact.
         *                                                       When the conditions change and it may be
         *                                                       possible to change the vsync period
         *                                                       seamlessly, HWC2_CALLBACK_SEAMLESS_POSSIBLE
         *                                                       callback must be called to indicate that
         *                                                       caller should retry.
         *     outTimeline - the timeline for the vsync period change.
         *
         * Returns HWC2_ERROR_NONE or one of the following errors:
         *   HWC2_ERROR_BAD_DISPLAY - an invalid display handle was passed in.
         *   HWC2_ERROR_BAD_CONFIG - an invalid configuration handle passed in.
         *   HWC2_ERROR_SEAMLESS_NOT_ALLOWED - when seamlessRequired was true but config provided doesn't
         *                                 share the same config group as the current config.
         *   HWC2_ERROR_SEAMLESS_NOT_POSSIBLE - when seamlessRequired was true but the display cannot
         *                                      achieve the vsync period change without a noticeable
         *                                      visual artifact.
         */
        int32_t setActiveConfigWithConstraints(hwc2_config_t __unused config,
                hwc_vsync_period_change_constraints_t* __unused vsyncPeriodChangeConstraints,
                hwc_vsync_period_change_timeline_t* __unused outTimeline);

        /**
         * setBootDisplayConfig(..., config)
         * Descriptor: HWC2_FUNCTION_SET_BOOT_DISPLAY_CONFIG
         * Optional for HWC2 devices
         *
         * Sets the display config in which the device boots.
         * If the device is unable to boot in this config for any reason (example HDMI display
         * changed), the implementation should try to find a config which matches the resolution
         * and refresh-rate of this config. If no such config exists, the implementation's
         * preferred display config should be used.
         *
         * See also:
         *     getPreferredBootDisplayConfig
         *
         * Parameters:
         *     config - is the new boot time config for the display.
         *
         * Returns HWC2_ERROR_NONE or one of the following errors:
         *     HWC2_ERROR_BAD_DISPLAY - when the display is invalid
         *     HWC2_ERROR_BAD_CONFIG - when the configuration is invalid
         *     HWC2_ERROR_UNSUPPORTED - when the display does not support boot display config
         */
        virtual int32_t setBootDisplayConfig(int32_t config);

        /**
         * clearBootDisplayConfig(...)
         * Descriptor: HWC2_FUNCTION_CLEAR_BOOT_DISPLAY_CONFIG
         * Optional for HWC2 devices
         *
         * Clears the boot display config.
         * The device should boot in the implementation's preferred display config.
         *
         * Returns HWC2_ERROR_NONE or one of the following errors:
         *     HWC2_ERROR_BAD_DISPLAY - when the display is invalid
         *     HWC2_ERROR_UNSUPPORTED - when the display does not support boot display config
         */
        virtual int32_t clearBootDisplayConfig();

        /**
         * getPreferredBootDisplayConfig(..., config*)
         * Descriptor: HWC2_FUNCTION_GET_PREFERRED_DISPLAY_CONFIG
         * Optional for HWC2 devices
         *
         * Returns the implementation's preferred display config.
         * This is display config used by the implementation at boot time, if the boot
         * display config has not been requested yet, or if it has been previously cleared.
         *
         * See also:
         *     setBootDisplayConfig
         *
         * Parameters:
         *     outConfig - is the implementation's preferred display config
         *
         * Returns HWC2_ERROR_NONE or one of the following errors:
         *     HWC2_ERROR_BAD_DISPLAY - when the display is invalid
         *     HWC2_ERROR_BAD_CONFIG - when the configuration is invalid
         *     HWC2_ERROR_UNSUPPORTED - when the display does not support boot display config
         */
        int32_t getPreferredBootDisplayConfig(int32_t* outConfig);

        virtual int32_t getPreferredDisplayConfigInternal(int32_t* outConfig);

        /* setAutoLowLatencyMode(displayToken, on)
         * Descriptor: HWC2_FUNCTION_SET_AUTO_LOW_LATENCY_MODE
         * Optional for HWC2 devices
         *
         * setAutoLowLatencyMode requests that the display goes into low latency mode. If the display
         * is connected via HDMI 2.1, then Auto Low Latency Mode should be triggered. If the display is
         * internally connected, then a custom low latency mode should be triggered (if available).
         *
         * Parameters:
         *   on - indicates whether to turn low latency mode on (=true) or off (=false)
         *
         * Returns HWC2_ERROR_NONE or one of the following errors:
         *   HWC2_ERROR_BAD_DISPLAY - when the display is invalid, or
         *   HWC2_ERROR_UNSUPPORTED - when the display does not support any low latency mode
         */
        int32_t setAutoLowLatencyMode(bool __unused on);

        /* getSupportedContentTypes(..., outSupportedContentTypes)
         * Descriptor: HWC2_FUNCTION_GET_SUPPORTED_CONTENT_TYPES
         * Optional for HWC2 devices
         *
         * getSupportedContentTypes returns a list of supported content types
         * (as described in the definition of ContentType above).
         * This list must not change after initialization.
         *
         * Parameters:
         *   outNumSupportedContentTypes - if outSupportedContentTypes was nullptr, returns the number
         *       of supported content types; if outSupportedContentTypes was not nullptr, returns the
         *       number of capabilities stored in outSupportedContentTypes, which must not exceed the
         *       value stored in outNumSupportedContentTypes prior to the call; pointer will be non-NULL
         *   outSupportedContentTypes - a list of supported content types.
         *
         * Returns HWC2_ERROR_NONE or one of the following errors:
         *   HWC2_ERROR_BAD_DISPLAY - an invalid display handle was passed in
         */
        int32_t getSupportedContentTypes(uint32_t* __unused outNumSupportedContentTypes,
                uint32_t* __unused outSupportedContentTypes);

        /* setContentType(displayToken, contentType)
         * Descriptor: HWC2_FUNCTION_SET_CONTENT_TYPE
         * Optional for HWC2 devices
         *
         * setContentType instructs the display that the content being shown is of the given contentType
         * (one of GRAPHICS, PHOTO, CINEMA, GAME).
         *
         * According to the HDMI 1.4 specification, supporting all content types is optional. Whether
         * the display supports a given content type is reported by getSupportedContentTypes.
         *
         * Parameters:
         *   contentType - the type of content that is currently being shown on the display
         *
         * Returns HWC2_ERROR_NONE or one of the following errors:
         *   HWC2_ERROR_BAD_DISPLAY - when the display is invalid, or
         *   HWC2_ERROR_UNSUPPORTED - when the given content type is a valid content type, but is not
         *                            supported on this display, or
         *   HWC2_ERROR_BAD_PARAMETER - when the given content type is invalid
         */
        int32_t setContentType(int32_t /* hwc2_content_type_t */ __unused contentType);

        /* getClientTargetProperty(..., outClientTargetProperty)
         * Descriptor: HWC2_FUNCTION_GET_CLIENT_TARGET_PROPERTY
         * Optional for HWC2 devices
         *
         * Retrieves the client target properties for which the hardware composer
         * requests after the last call to validateDisplay. The client must set the
         * properties of the client target to match the returned values.
         * When this API is implemented, if client composition is needed, the hardware
         * composer must return meaningful client target property with dataspace not
         * setting to UNKNOWN.
         * When the returned dataspace is set to UNKNOWN, it means hardware composer
         * requests nothing, the client must ignore the returned client target property
         * structrue.
         *
         * Parameters:
         *   outClientTargetProperty - the client target properties that hardware
         *       composer requests. If dataspace field is set to UNKNOWN, it means
         *       the hardware composer requests nothing, the client must ignore the
         *       returned client target property structure.
         *   outDimmingStage - where should the SDR dimming happen. HWC3 only.
         * Returns HWC2_ERROR_NONE or one of the following errors:
         *   HWC2_ERROR_BAD_DISPLAY - an invalid display handle was passed in
         *   HWC2_ERROR_NOT_VALIDATED - validateDisplay has not been called for this
         *       display
         */
        virtual int32_t getClientTargetProperty(
                hwc_client_target_property_t* outClientTargetProperty,
                HwcDimmingStage *outDimmingStage = nullptr);

        /*
         * HWC3
         *
         * Execute any pending brightness changes.
         */
        int32_t flushDisplayBrightnessChange();

        /*
         * HWC3
         *
         * Get display mount orientation.
         *
         */
        int32_t getMountOrientation(HwcMountOrientation *orientation);

        /* setActiveConfig MISCs */
        bool isBadConfig(hwc2_config_t config);
        bool needNotChangeConfig(hwc2_config_t config);
        int32_t updateInternalDisplayConfigVariables(
                hwc2_config_t config, bool updateVsync = true);
        int32_t resetConfigRequestStateLocked(hwc2_config_t config);
        int32_t updateConfigRequestAppliedTime();
        int32_t updateVsyncAppliedTimeLine(int64_t actualChangeTime);
        int32_t getDisplayVsyncPeriodInternal(
                hwc2_vsync_period_t* outVsyncPeriod);
        virtual int32_t doDisplayConfigInternal(hwc2_config_t config);
        int32_t doDisplayConfigPostProcess(ExynosDevice *dev);
        int32_t getConfigAppliedTime(const uint64_t desiredTime,
                const uint64_t actualChangeTime,
                int64_t &appliedTime, int64_t &refreshTime);
        void updateBtsVsyncPeriod(uint32_t vsyncPeriod, bool configApplied = false);
        uint32_t getBtsRefreshRate() const;
        virtual void checkBtsReassignResource(const uint32_t __unused vsyncPeriod,
                                              const uint32_t __unused btsVsyncPeriod) {}

        /* TODO : TBD */
        int32_t setCursorPositionAsync(uint32_t x_pos, uint32_t y_pos);

        int32_t getReadbackBufferAttributes(int32_t* /*android_pixel_format_t*/ outFormat,
                int32_t* /*android_dataspace_t*/ outDataspace);
        int32_t setReadbackBuffer(buffer_handle_t buffer, int32_t releaseFence, bool requestedService = false);
        void setReadbackBufferInternal(buffer_handle_t buffer, int32_t releaseFence, bool requestedService = false);
        int32_t getReadbackBufferFence(int32_t* outFence);
        /* This function is called by ExynosDisplayInterface class to set acquire fence*/
        int32_t setReadbackBufferAcqFence(int32_t acqFence);

        virtual void dump(String8& result);

        virtual int32_t startPostProcessing();

        void dumpConfig(const exynos_win_config_data &c);
        void dumpConfig(String8 &result, const exynos_win_config_data &c);
        void printConfig(exynos_win_config_data &c);

        unsigned int getLayerRegion(ExynosLayer *layer,
                hwc_rect *rect_area, uint32_t regionType);

        int handleWindowUpdate();
        bool windowUpdateExceptions();

        /* For debugging */
        void setHWC1LayerList(hwc_display_contents_1_t *contents) {mHWC1LayerList = contents;};
        void traceLayerTypes();

        bool validateExynosCompositionLayer();
        void printDebugInfos(String8 &reason);

        bool checkConfigChanged(const exynos_dpu_data &lastConfigsData,
                const exynos_dpu_data &newConfigsData);
        int checkConfigDstChanged(const exynos_dpu_data &lastConfigData,
                const exynos_dpu_data &newConfigData, uint32_t index);

        uint32_t getRestrictionIndex(int halFormat);
        void closeFences();
        void closeFencesForSkipFrame(rendering_state renderingState);

        int32_t getLayerCompositionTypeForValidationType(uint32_t layerIndex);
        void setHWCControl(uint32_t ctrl, int32_t val);
        void setGeometryChanged(uint64_t changedBit);
        void clearGeometryChanged();

        virtual void setDDIScalerEnable(int width, int height);
        virtual int getDDIScalerMode(int width, int height);
        void increaseMPPDstBufIndex();
        virtual void initDisplayInterface(uint32_t interfaceType);
        virtual int32_t updateColorConversionInfo() { return NO_ERROR; };
        virtual int32_t updatePresentColorConversionInfo() { return NO_ERROR; };
        virtual bool checkRrCompensationEnabled() { return false; };
        virtual bool isColorCalibratedByDevice() { return false; };
        virtual int32_t getColorAdjustedDbv(uint32_t &) { return NO_ERROR; }

        virtual int32_t SetCurrentPanelGammaSource(const displaycolor::DisplayType /* type */,
                                                   const PanelGammaSource& /* source */) {
            return HWC2_ERROR_UNSUPPORTED;
        }
        virtual PanelGammaSource GetCurrentPanelGammaSource() const {
            return PanelGammaSource::GAMMA_DEFAULT;
        }
        virtual void initLbe(){};
        virtual bool isLbeSupported() { return false; }
        virtual void setLbeState(LbeState __unused state) {}
        virtual void setLbeAmbientLight(int __unused value) {}
        virtual LbeState getLbeState() { return LbeState::OFF; }

        int32_t checkPowerHalExtHintSupport(const std::string& mode);

        virtual bool isLhbmSupported() { return false; }
        virtual int32_t setLhbmState(bool __unused enabled) { return NO_ERROR; }
        virtual bool getLhbmState() { return false; };
        virtual void setEarlyWakeupDisplay() {}
        virtual void setExpectedPresentTime(uint64_t __unused timestamp) {}
        virtual uint64_t getPendingExpectedPresentTime() { return 0; }
        virtual void applyExpectedPresentTime() {}
        virtual int32_t getDisplayIdleTimerSupport(bool& outSupport);
        virtual int32_t setDisplayIdleTimer(const int32_t __unused timeoutMs) {
            return HWC2_ERROR_UNSUPPORTED;
        }
        virtual void handleDisplayIdleEnter(const uint32_t __unused idleTeRefreshRate) {}

        virtual PanelCalibrationStatus getPanelCalibrationStatus() {
            return PanelCalibrationStatus::UNCALIBRATED;
        }
        virtual bool isDbmSupported() { return false; }
        virtual int32_t setDbmState(bool __unused enabled) { return NO_ERROR; }

        /* getDisplayPreAssignBit support mIndex up to 1.
           It supports only dual LCD and 2 external displays */
        inline uint32_t getDisplayPreAssignBit() {
            uint32_t type = SECOND_DISPLAY_START_BIT * mIndex + mType;
            return 1 << type;
        }

        void cleanupAfterClientDeath();
        int32_t getRCDLayerSupport(bool& outSupport) const;
        int32_t setDebugRCDLayerEnabled(bool enable);

    protected:
        virtual bool getHDRException(ExynosLayer *layer);
        virtual int32_t getActiveConfigInternal(hwc2_config_t* outConfig);
        virtual int32_t setActiveConfigInternal(hwc2_config_t config, bool force);

        void updateRefreshRateHint();
        bool isFullScreenComposition();

    public:
        /**
         * This will be initialized with differnt class
         * that inherits ExynosDisplayInterface according to
         * interface type.
         */
        std::unique_ptr<ExynosDisplayInterface> mDisplayInterface;
        void requestLhbm(bool on);

        virtual int setMinIdleRefreshRate(const int __unused fps) { return NO_ERROR; }
        virtual int setRefreshRateThrottleNanos(const int64_t __unused delayNanos,
                                                const VrrThrottleRequester __unused requester) {
            return NO_ERROR;
        }

        virtual void updateAppliedActiveConfig(const hwc2_config_t /*newConfig*/,
                                               const int64_t /*ts*/) {}

        // is the hint session both enabled and supported
        bool usePowerHintSession();

        void setMinDisplayVsyncPeriod(uint32_t period) { mMinDisplayVsyncPeriod = period; }

        bool isCurrentPeakRefreshRate(void) {
            return ((mConfigRequestState == hwc_request_state_t::SET_CONFIG_STATE_NONE) &&
                    (mVsyncPeriod == mMinDisplayVsyncPeriod));
        }

        // check if there are any dimmed layers
        bool isMixedComposition();
        bool isPriorFrameMixedCompostion() { return mPriorFrameMixedComposition; }
        int lookupDisplayConfigs(const int32_t& width,
                                 const int32_t& height,
                                 const int32_t& fps,
                                 int32_t* outConfig);

    private:
        bool skipStaticLayerChanged(ExynosCompositionInfo& compositionInfo);

        bool skipSignalIdleForVideoLayer();

        /// minimum possible dim rate in the case hbm peak is 1000 nits and norml
        // display brightness is 2 nits
        static constexpr float kGhbmMinDimRatio = 0.002;

        /// consider HDR as full screen playback when its frame coverage
        //exceeds this threshold.
        static constexpr float kHdrFullScreen = 0.5;
        uint32_t mHdrFullScrenAreaThreshold;

        // vsync period of peak refresh rate
        uint32_t mMinDisplayVsyncPeriod;

        // track if the last frame is a mixed composition, to detect mixed
        // composition to non-mixed composition transition.
        bool mPriorFrameMixedComposition;

        /* Display hint to notify power hal */
        class PowerHalHintWorker : public Worker {
        public:
            PowerHalHintWorker(uint32_t displayId, const String8& displayTraceName);
            virtual ~PowerHalHintWorker();
            int Init();

            void signalRefreshRate(hwc2_power_mode_t powerMode, uint32_t vsyncPeriod);
            void signalIdle();
            void signalActualWorkDuration(nsecs_t actualDurationNanos);
            void signalTargetWorkDuration(nsecs_t targetDurationNanos);

            void addBinderTid(pid_t tid);
            void removeBinderTid(pid_t tid);

            bool signalStartHintSession();
            void trackThisThread();

            // is the hint session both enabled and supported
            bool usePowerHintSession();
            // is it known if the hint session is enabled + supported yet
            bool checkPowerHintSessionReady();

        protected:
            void Routine() override;

        private:
            static void BinderDiedCallback(void*);
            int32_t connectPowerHal();
            int32_t connectPowerHalExt();
            int32_t checkPowerHalExtHintSupport(const std::string& mode);
            int32_t sendPowerHalExtHint(const std::string& mode, bool enabled);

            int32_t checkRefreshRateHintSupport(int refreshRate);
            int32_t updateRefreshRateHintInternal(hwc2_power_mode_t powerMode,
                                                  uint32_t vsyncPeriod);
            int32_t sendRefreshRateHint(int refreshRate, bool enabled);
            void forceUpdateHints();

            int32_t checkIdleHintSupport();
            int32_t updateIdleHint(int64_t deadlineTime, bool forceUpdate);
            bool needUpdateIdleHintLocked(int64_t& timeout) REQUIRES(mutex_);

            // for adpf cpu hints
            int32_t sendActualWorkDuration();
            int32_t updateTargetWorkDuration();

            // Update checking methods
            bool needUpdateTargetWorkDurationLocked() REQUIRES(mutex_);
            bool needSendActualWorkDurationLocked() REQUIRES(mutex_);

            // is it known if the hint session is enabled + supported yet
            bool checkPowerHintSessionReadyLocked();
            // Hint session lifecycle management
            int32_t startHintSession();

            int32_t checkPowerHintSessionSupport();
            bool mNeedUpdateRefreshRateHint;

            // The last refresh rate hint that is still being enabled
            // If all refresh rate hints are disabled, then mLastRefreshRateHint = 0
            int mLastRefreshRateHint;

            // support list of refresh rate hints
            std::map<int, bool> mRefreshRateHintSupportMap;

            bool mIdleHintIsEnabled;
            bool mForceUpdateIdleHint;
            int64_t mIdleHintDeadlineTime;

            // whether idle hint support is checked
            bool mIdleHintSupportIsChecked;

            // whether idle hint is supported
            bool mIdleHintIsSupported;

            String8 mDisplayTraceName;
            std::string mIdleHintStr;
            std::string mRefreshRateHintPrefixStr;

            hwc2_power_mode_t mPowerModeState;
            uint32_t mVsyncPeriod;

            uint32_t mConnectRetryCount;
            bool isPowerHalExist() { return mConnectRetryCount < 10; }

            ndk::ScopedAIBinder_DeathRecipient mDeathRecipient;

            // for power HAL extension hints
            std::shared_ptr<aidl::google::hardware::power::extension::pixel::IPowerExt>
                    mPowerHalExtAidl;

            // for normal power HAL hints
            std::shared_ptr<aidl::android::hardware::power::IPower> mPowerHalAidl;
            // Max amount the error term can vary without causing an actual value report,
            // as well as the target durations if not normalized
            static constexpr const std::chrono::nanoseconds kAllowedDeviation = 300us;
            // Target value used for initialization and normalization,
            // the actual value does not really matter
            static constexpr const std::chrono::nanoseconds kDefaultTarget = 50ms;
            // Whether to normalize all the actual values as error terms relative to a constant
            // target. This saves a binder call by not setting the target
            static const bool sNormalizeTarget;
            // Whether we should emit ATRACE_INT data for hint sessions
            static const bool sTraceHintSessionData;
            // Whether we use or disable the rate limiter for target and actual values
            static const bool sUseRateLimiter;
            std::shared_ptr<aidl::android::hardware::power::IPowerHintSession> mPowerHintSession;
            // queue of actual durations waiting to be reported
            std::vector<WorkDuration> mPowerHintQueue;
            // display-specific binder thread tids
            std::set<pid_t> mBinderTids;
            // indicates that the tid list has changed, so the session must be rebuilt
            bool mTidsUpdated = false;

            static std::mutex sSharedDisplayMutex;
            struct SharedDisplayData {
                std::optional<bool> hintSessionEnabled;
                std::optional<int32_t> hintSessionSupported;
            };
            // caches the output of usePowerHintSession to avoid sSharedDisplayMutex
            std::atomic<std::optional<bool>> mUsePowerHintSession{std::nullopt};
            // this lets us know if we can skip calling checkPowerHintSessionSupport
            bool mHintSessionSupportChecked = false;
            // used to indicate to all displays whether hint sessions are enabled/supported
            static SharedDisplayData sSharedDisplayData GUARDED_BY(sSharedDisplayMutex);
            // latest target that was signalled
            nsecs_t mTargetWorkDuration = kDefaultTarget.count();
            // last target duration reported to PowerHAL
            nsecs_t mLastTargetDurationReported = kDefaultTarget.count();
            // latest actual duration signalled
            std::optional<nsecs_t> mActualWorkDuration;
            // last error term reported to PowerHAL, used for rate limiting
            std::optional<nsecs_t> mLastErrorSent;
            // timestamp of the last report we sent, used to avoid stale sessions
            nsecs_t mLastActualReportTimestamp = 0;
            // amount of time after the last message was sent before the session goes stale
            // actually 100ms but we use 80 here to ideally avoid going stale
            static constexpr const std::chrono::nanoseconds kStaleTimeout = 80ms;
            // An adjustable safety margin which moves the "target" earlier to allow flinger to
            // go a bit over without dropping a frame, especially since we can't measure
            // the exact time HWC finishes composition so "actual" durations are measured
            // from the end of present() instead, which is a bit later.
            static constexpr const std::chrono::nanoseconds kTargetSafetyMargin = 2ms;
        };

        // union here permits use as a key in the unordered_map without a custom hash
        union AveragesKey {
            struct {
                uint16_t layers;
                bool validated;
                bool beforeReleaseFence;
            };
            uint32_t value;
            AveragesKey(size_t layers, bool validated, bool beforeReleaseFence)
                  : layers(static_cast<uint16_t>(layers)),
                    validated(validated),
                    beforeReleaseFence(beforeReleaseFence) {}
            operator uint32_t() const { return value; }
        };

        static const constexpr int kAveragesBufferSize = 3;
        static const constexpr nsecs_t SIGNAL_TIME_PENDING = INT64_MAX;
        static const constexpr nsecs_t SIGNAL_TIME_INVALID = -1;
        std::unordered_map<uint32_t, RollingAverage<kAveragesBufferSize>> mRollingAverages;
<<<<<<< HEAD
        // mPowerHalHint should be declared only after mDisplayId have been declared since
        // mDisplayId is needed as the parameter of PowerHalHintWorker's constructor
=======
        // mPowerHalHint should be declared only after mDisplayId and mDisplayTraceName have been
        // declared since mDisplayId and mDisplayTraceName are needed as the parameter of
        // PowerHalHintWorker's constructor
>>>>>>> a9967cc2
        PowerHalHintWorker mPowerHalHint;

        std::optional<nsecs_t> mValidateStartTime;
        nsecs_t mPresentStartTime;
        std::optional<nsecs_t> mValidationDuration;
        // cached value used to skip evaluation once set
        std::optional<bool> mUsePowerHintSession;
        // tracks the time right before we start to wait for the fence
        std::optional<nsecs_t> mRetireFenceWaitTime;
        // tracks the time right after we finish waiting for the fence
        std::optional<nsecs_t> mRetireFenceAcquireTime;
        // tracks the time when the retire fence previously signaled
        std::optional<nsecs_t> mRetireFencePreviousSignalTime;
        // tracks the expected present time of the last frame
        std::optional<nsecs_t> mLastExpectedPresentTime;
        // tracks the expected present time of the current frame
        nsecs_t mExpectedPresentTime;
        // set once at the start of composition to ensure consistency
        bool mUsePowerHints = false;
        nsecs_t getExpectedPresentTime(nsecs_t startTime);
        nsecs_t getPredictedPresentTime(nsecs_t startTime);
        nsecs_t getSignalTime(int32_t fd) const;
        void updateAverages(nsecs_t endTime);
        std::optional<nsecs_t> getPredictedDuration(bool duringValidation);
        atomic_bool mDebugRCDLayerEnabled = true;

    protected:
        inline uint32_t getDisplayVsyncPeriodFromConfig(hwc2_config_t config) {
            int32_t vsync_period;
            getDisplayAttribute(config, HWC2_ATTRIBUTE_VSYNC_PERIOD, &vsync_period);
            assert(vsync_period > 0);
            return static_cast<uint32_t>(vsync_period);
        }

        virtual void calculateTimeline(
                hwc2_config_t config,
                hwc_vsync_period_change_constraints_t* vsyncPeriodChangeConstraints,
                hwc_vsync_period_change_timeline_t* outTimeline);

    public:
        /* Override for each display's meaning of 'enabled state'
         * Primary : Power on, this function overrided in primary display module
         * Exteranal : Plug-in, default */
        virtual bool isEnabled() { return mPlugState; }

        // Resource TDM (Time-Division Multiplexing)
        std::map<uint32_t, displayTDMInfo> mDisplayTDMInfo;

        class RotatingLogFileWriter {
        public:
            RotatingLogFileWriter(uint32_t maxFileCount, uint32_t thresholdSizePerFile,
                                  std::string extension = ".txt")
                  : mMaxFileCount(maxFileCount),
                    mThresholdSizePerFile(thresholdSizePerFile),
                    mPrefixName(""),
                    mExtension(extension),
                    mLastFileIndex(-1),
                    mFile(nullptr) {}

            ~RotatingLogFileWriter() {
                if (mFile) {
                    fclose(mFile);
                }
            }

            bool chooseOpenedFile();
            void write(const String8& content) {
                if (mFile) {
                    fwrite(content.string(), 1, content.size(), mFile);
                }
            }
            void flush() {
                if (mFile) {
                    fflush(mFile);
                }
            }
            void setPrefixName(const std::string& prefixName) { mPrefixName = prefixName; }

        private:
            FILE* openLogFile(const std::string& filename, const std::string& mode);
            std::optional<nsecs_t> getLastModifiedTimestamp(const std::string& filename);

            uint32_t mMaxFileCount;
            uint32_t mThresholdSizePerFile;
            std::string mPrefixName;
            std::string mExtension;
            int32_t mLastFileIndex;
            FILE* mFile;
        };
        RotatingLogFileWriter mErrLogFileWriter;
        RotatingLogFileWriter mDebugDumpFileWriter;
        RotatingLogFileWriter mFenceFileWriter;
};

#endif //_EXYNOSDISPLAY_H<|MERGE_RESOLUTION|>--- conflicted
+++ resolved
@@ -411,10 +411,7 @@
         ExynosDevice *mDevice;
 
         const String8 mDisplayName;
-<<<<<<< HEAD
-=======
         const String8 mDisplayTraceName;
->>>>>>> a9967cc2
         HwcMountOrientation mMountOrientation = HwcMountOrientation::ROT_0;
         Mutex mDisplayMutex;
 
@@ -1475,14 +1472,9 @@
         static const constexpr nsecs_t SIGNAL_TIME_PENDING = INT64_MAX;
         static const constexpr nsecs_t SIGNAL_TIME_INVALID = -1;
         std::unordered_map<uint32_t, RollingAverage<kAveragesBufferSize>> mRollingAverages;
-<<<<<<< HEAD
-        // mPowerHalHint should be declared only after mDisplayId have been declared since
-        // mDisplayId is needed as the parameter of PowerHalHintWorker's constructor
-=======
         // mPowerHalHint should be declared only after mDisplayId and mDisplayTraceName have been
         // declared since mDisplayId and mDisplayTraceName are needed as the parameter of
         // PowerHalHintWorker's constructor
->>>>>>> a9967cc2
         PowerHalHintWorker mPowerHalHint;
 
         std::optional<nsecs_t> mValidateStartTime;
