/*
 * Copyright (C) 2012 The Android Open Source Project
 *
 * Licensed under the Apache License, Version 2.0 (the "License");
 * you may not use this file except in compliance with the License.
 * You may obtain a copy of the License at
 *
 *      http://www.apache.org/licenses/LICENSE-2.0
 *
 * Unless required by applicable law or agreed to in writing, software
 * distributed under the License is distributed on an "AS IS" BASIS,
 * WITHOUT WARRANTIES OR CONDITIONS OF ANY KIND, either express or implied.
 * See the License for the specific language governing permissions and
 * limitations under the License.
 */

/**
 * Project HWC 2.0 Design
 */

#ifndef _EXYNOSMPP_H
#define _EXYNOSMPP_H

#include <utils/Thread.h>
#include <utils/Mutex.h>
#include <utils/Condition.h>
#include <utils/String8.h>
#include <utils/StrongPointer.h>
#include <utils/List.h>
#include <utils/Vector.h>
#include <map>
#include <hardware/exynos/acryl.h>
#include <map>
#include "ExynosHWCModule.h"
#include "ExynosHWCHelper.h"
#include "ExynosMPPType.h"

class ExynosDisplay;
class ExynosMPP;
class ExynosResourceManager;

#ifndef NUM_MPP_DST_BUFS
#define NUM_MPP_DST_BUFS_DEFAULT 3
/*
 * Buffer number can be different according to type
 * #define NUM_MPP_DST_BUFS(type) ((type == MPP_LOGICAL_G2D_RGB) ? 3:2)
 */
#define NUM_MPP_DST_BUFS(type) (3)
#endif

#ifndef G2D_MAX_SRC_NUM
#define G2D_MAX_SRC_NUM 15
#endif

#define G2D_JUSTIFIED_DST_ALIGN     16

#define NUM_MPP_SRC_BUFS G2D_MAX_SRC_NUM

#ifndef G2D_RESTRICTIVE_SRC_NUM
#define G2D_RESTRICTIVE_SRC_NUM   5
#endif

#ifndef G2D_BASE_PPC
#define G2D_BASE_PPC 2.8
#endif
#ifndef G2D_DST_BASE_PPC
#define G2D_DST_BASE_PPC 3.5
#endif
#ifndef G2D_DST_BASE_PPC_YUV420
#define G2D_DST_BASE_PPC_YUV420 2.8
#endif
#ifndef G2D_DST_BASE_PPC_ROT
#define G2D_DST_BASE_PPC_ROT  2.4
#endif
#ifndef G2D_BASE_PPC_COLORFILL
#define G2D_BASE_PPC_COLORFILL  3.8
#endif

#ifndef G2D_CLOCK
#define G2D_CLOCK   711000
#endif

#ifndef MSC_CLOCK
#define MSC_CLOCK   534000
#endif

#ifndef VPP_CLOCK
#define VPP_CLOCK 664000
#endif
#ifndef VPP_MIC_FACTOR
#define VPP_MIC_FACTOR  2
#endif

#ifndef VPP_TE_PERIOD
#define VPP_TE_PERIOD 63
#endif
#ifndef VPP_MARGIN
#define VPP_MARGIN 1.1
#endif
#ifndef VPP_BUBBLE
#define VPP_BUBBLE 0.06
#endif

#define VPP_RESOL_CLOCK_FACTOR (VPP_TE_PERIOD * VPP_MARGIN)
#define VPP_RESOL_MARGIN (VPP_MARGIN + VPP_BUBBLE)
#ifndef VPP_DISP_FACTOR
#define VPP_DISP_FACTOR 1.0
#endif
#ifndef VPP_PIXEL_PER_CLOCK
#define VPP_PIXEL_PER_CLOCK 2
#endif

#ifndef MPP_G2D_CAPACITY
#define MPP_G2D_CAPACITY    8
#endif
// G2D or MSC additional margin capacity when HDR layer is passed.
#ifndef MPP_HDR_MARGIN
#define MPP_HDR_MARGIN 1.2
#endif

#ifndef MPP_MSC_CAPACITY
#define MPP_MSC_CAPACITY    8
#endif

/* Currently allowed capacity percentage is over 10% */
#define MPP_CAPA_OVER_THRESHOLD 1.1

#ifndef MPP_G2D_SRC_SCALED_WEIGHT
#define MPP_G2D_SRC_SCALED_WEIGHT   1.125
#endif

#ifndef MPP_G2D_DST_ROT_WEIGHT
#define MPP_G2D_DST_ROT_WEIGHT  2.0
#endif

#define MPP_DUMP_PATH  "/data/vendor/log/hwc/output.dat"

using namespace android;

enum {
    eMPPSaveCapability            =     1ULL << 0,
    eMPPStrideCrop                =     1ULL << 1,
    eMPPUnsupportedRotation       =     1ULL << 2,
    eMPPHWBusy                    =     1ULL << 3,
    eMPPExeedSrcCropMax           =     1ULL << 4,
    eMPPUnsupportedColorTransform =     1ULL << 5,
    eMPPUnsupportedBlending       =     1ULL << 6,
    eMPPUnsupportedFormat         =     1ULL << 7,
    eMPPNotAlignedDstSize         =     1ULL << 8,
    eMPPNotAlignedSrcCropPosition =     1ULL << 9,
    eMPPNotAlignedHStride         =     1ULL << 10,
    eMPPNotAlignedVStride         =     1ULL << 11,
    eMPPExceedHStrideMaximum      =     1ULL << 12,
    eMPPExceedVStrideMaximum      =     1ULL << 13,
    eMPPExeedMaxDownScale         =     1ULL << 14,
    eMPPExeedMaxDstWidth          =     1ULL << 15,
    eMPPExeedMaxDstHeight         =     1ULL << 16,
    eMPPExeedMinSrcWidth          =     1ULL << 17,
    eMPPExeedMinSrcHeight         =     1ULL << 18,
    eMPPExeedMaxUpScale           =     1ULL << 19,
    eMPPExeedSrcWCropMax          =     1ULL << 20,
    eMPPExeedSrcHCropMax          =     1ULL << 21,
    eMPPExeedSrcWCropMin          =     1ULL << 22,
    eMPPExeedSrcHCropMin          =     1ULL << 23,
    eMPPNotAlignedCrop            =     1ULL << 24,
    eMPPNotAlignedOffset          =     1ULL << 25,
    eMPPExeedMinDstWidth          =     1ULL << 26,
    eMPPExeedMinDstHeight         =     1ULL << 27,
    eMPPUnsupportedCompression    =     1ULL << 28,
    eMPPUnsupportedCSC            =     1ULL << 29,
    eMPPUnsupportedDIMLayer       =     1ULL << 30,
    eMPPUnsupportedDRM            =     1ULL << 31,
    eMPPUnsupportedDynamicMeta    =     1ULL << 32,
    eMPPSatisfiedRestriction      =     1ULL << 33,
    eMPPExeedHWResource           =     1ULL << 34,
};

enum {
    MPP_TYPE_NONE,
    MPP_TYPE_OTF,
    MPP_TYPE_M2M
};

enum {
    MPP_ASSIGN_STATE_FREE       =     0x00000000,
    MPP_ASSIGN_STATE_RESERVED   =     0x00000001,
    MPP_ASSIGN_STATE_ASSIGNED   =     0x00000002,
};

enum {
    MPP_HW_STATE_IDLE,
    MPP_HW_STATE_RUNNING
};

enum {
    MPP_BUFFER_NORMAL = 0,
    MPP_BUFFER_NORMAL_DRM,
    MPP_BUFFER_SECURE_DRM,
    MPP_BUFFER_DUMP,
};

enum {
    MPP_MEM_MMAP = 1,
    MPP_MEM_USERPTR,
    MPP_MEM_OVERLAY,
    MPP_MEM_DMABUF,
};

enum {
    MPP_SOURCE_COMPOSITION_TARGET,
    MPP_SOURCE_LAYER,
    MPP_SOURCE_MAX
};

/* Based on multi-resolution feature */
typedef enum {
    DST_SIZE_HD = 0,
    DST_SIZE_HD_PLUS,
    DST_SIZE_FHD,
    DST_SIZE_FHD_PLUS,
    DST_SIZE_WQHD,
    DST_SIZE_WQHD_PLUS,
    DST_SIZE_UNKNOWN,
} dst_alloc_buf_size_t;

#ifndef DEFAULT_MPP_DST_FORMAT
#define DEFAULT_MPP_DST_FORMAT HAL_PIXEL_FORMAT_RGBA_8888
#endif

/* TODO: Switch back to single-fd format, tracked in b/261356480 */
#ifndef DEFAULT_MPP_DST_YUV_FORMAT
#define DEFAULT_MPP_DST_YUV_FORMAT HAL_PIXEL_FORMAT_EXYNOS_YCbCr_420_SP_M
#endif
#ifndef DEFAULT_MPP_DST_UNCOMP_YUV_FORMAT
#define DEFAULT_MPP_DST_UNCOMP_YUV_FORMAT HAL_PIXEL_FORMAT_EXYNOS_YCbCr_420_SP_M
#endif

typedef struct exynos_mpp_img_info {
    buffer_handle_t bufferHandle;
    uint32_t bufferType;
    uint32_t format;
    android_dataspace_t dataspace;
    AcrylicLayer *mppLayer;
    int acrylicAcquireFenceFd;
    int acrylicReleaseFenceFd;
} exynos_mpp_img_info_t;

typedef enum {
    PPC_SCALE_NO = 0,   /* no scale */
    PPC_SCALE_DOWN_1_4, /* x1/1.xx ~ x1/4 */
    PPC_SCALE_DOWN_4_9, /* x1/4 ~ x1/9 */
    PPC_SCALE_DOWN_9_16, /* x1/9 ~ x1/16 */
    PPC_SCALE_DOWN_16_,  /* x1/16 ~ */
    PPC_SCALE_UP_1_4,   /* x1.xx ~ x4 */
    PPC_SCALE_UP_4_,    /* x4 ~ */
    PPC_SCALE_MAX
} scaling_index_t;

typedef enum {
    PPC_FORMAT_YUV420   =   0,
    PPC_FORMAT_YUV422,
    PPC_FORMAT_RGB32,
    PPC_FORMAT_SBWC,
    PPC_FORMAT_P010,
    PPC_FORMAT_AFBC_RGB,
    PPC_FORMAT_AFBC_YUV,
    PPC_FORMAT_FORMAT_MAX
} format_index_t;

typedef enum {
    PPC_ROT_NO   =   0,
    PPC_ROT,
    PPC_ROT_MAX
} rot_index_t;

typedef struct ppc_list_for_scaling {
    float ppcList[PPC_SCALE_MAX];
} ppc_list_for_scaling_t;

typedef std::map<uint32_t, ppc_list_for_scaling> ppc_table;

typedef struct dstMetaInfo {
    uint16_t minLuminance = 0;
    uint16_t maxLuminance = 0;
} dstMetaInfo_t;

enum
{
    NODE_NONE,
    NODE_SRC,
    NODE_DST
}; /* nodeType */

enum
{
    HAL_TRANSFORM_NONE = 0
};

enum
{
    HAL_PIXEL_FORMAT_NONE = 0
};

#define YUV_CHROMA_H_SUBSAMPLE  static_cast<uint32_t>(2) // Horizontal
#define YUV_CHROMA_V_SUBSAMPLE  static_cast<uint32_t>(2) // Vertical
#define RESTRICTION_CNT_MAX 1024

typedef enum restriction_classification {
    RESTRICTION_RGB =   0,
    RESTRICTION_YUV,
    RESTRICTION_MAX
} restriction_classification_t;

typedef struct restriction_key
{
    mpp_phycal_type_t hwType; /* MPP_DPP_VG, MPP_DPP_VGFS, ... */
    uint32_t nodeType; /* src or dst */
    uint32_t format; /* HAL format */
    uint32_t reserved;
} restriction_key_t;

typedef struct restriction_size
{
    static constexpr size_t kNumofRestriction = 16;
    union {
        std::array<uint32_t, kNumofRestriction> mData;
        struct {
            uint32_t maxDownScale;
            uint32_t maxUpScale;
            uint32_t maxFullWidth;
            uint32_t maxFullHeight;
            uint32_t minFullWidth;
            uint32_t minFullHeight;
            uint32_t fullWidthAlign;
            uint32_t fullHeightAlign;
            uint32_t maxCropWidth;
            uint32_t maxCropHeight;
            uint32_t minCropWidth;
            uint32_t minCropHeight;
            uint32_t cropXAlign;
            uint32_t cropYAlign;
            uint32_t cropWidthAlign;
            uint32_t cropHeightAlign;
        };
    };

    restriction_size() = default;
    restriction_size(std::array<uint32_t, kNumofRestriction> &&rdata) : mData(rdata){};

    bool operator==(const restriction_size &rhs) const { return rhs.mData == mData; }
} restriction_size_t;

typedef struct restriction_size_element
{
    restriction_key_t key;
    restriction_size_t sizeRestriction;
} restriction_size_element_t;

typedef struct restriction_table_element
{
    uint32_t classfication_type;
    const restriction_size_element *table;
    uint32_t table_element_size;
} restriction_table_element_t;
/* */

#define FORMAT_SHIFT   10
#define ROT_SHIFT   20
#define PPC_IDX(x,y,z) (x|(y<<FORMAT_SHIFT)|(z<<ROT_SHIFT))

const std::map<uint32_t, int32_t> dataspace_standard_map =
{
    {HAL_DATASPACE_STANDARD_UNSPECIFIED,
        MPP_ATTR_WCG | MPP_ATTR_HDR10 | MPP_ATTR_HDR10PLUS},

    {HAL_DATASPACE_STANDARD_BT709,
        MPP_ATTR_WCG | MPP_ATTR_HDR10 | MPP_ATTR_HDR10PLUS},

    {HAL_DATASPACE_STANDARD_BT601_625,
        MPP_ATTR_WCG | MPP_ATTR_HDR10 | MPP_ATTR_HDR10PLUS},

    {HAL_DATASPACE_STANDARD_BT601_625_UNADJUSTED,
        MPP_ATTR_WCG | MPP_ATTR_HDR10 | MPP_ATTR_HDR10PLUS},

    {HAL_DATASPACE_STANDARD_BT601_525,
        MPP_ATTR_WCG | MPP_ATTR_HDR10 | MPP_ATTR_HDR10PLUS},

    {HAL_DATASPACE_STANDARD_BT601_525_UNADJUSTED,
        MPP_ATTR_WCG | MPP_ATTR_HDR10 | MPP_ATTR_HDR10PLUS},

    {HAL_DATASPACE_STANDARD_BT2020,
        MPP_ATTR_WCG | MPP_ATTR_HDR10 | MPP_ATTR_HDR10PLUS},

    {HAL_DATASPACE_STANDARD_BT2020_CONSTANT_LUMINANCE,
        MPP_ATTR_WCG | MPP_ATTR_HDR10 | MPP_ATTR_HDR10PLUS},

    {HAL_DATASPACE_STANDARD_BT470M,
        MPP_ATTR_WCG | MPP_ATTR_HDR10 | MPP_ATTR_HDR10PLUS},

    {HAL_DATASPACE_STANDARD_FILM,
        MPP_ATTR_WCG | MPP_ATTR_HDR10 | MPP_ATTR_HDR10PLUS},

    {HAL_DATASPACE_STANDARD_DCI_P3,
        MPP_ATTR_WCG | MPP_ATTR_HDR10 | MPP_ATTR_HDR10PLUS},

    {HAL_DATASPACE_STANDARD_ADOBE_RGB,
        MPP_ATTR_WCG | MPP_ATTR_HDR10 | MPP_ATTR_HDR10PLUS}
};

const std::map<uint32_t, int32_t> dataspace_transfer_map =
{
    {HAL_DATASPACE_TRANSFER_UNSPECIFIED,
        MPP_ATTR_WCG | MPP_ATTR_HDR10 | MPP_ATTR_HDR10PLUS},

    {HAL_DATASPACE_TRANSFER_LINEAR,
        MPP_ATTR_WCG | MPP_ATTR_HDR10 | MPP_ATTR_HDR10PLUS},

    {HAL_DATASPACE_TRANSFER_SRGB,
        MPP_ATTR_WCG | MPP_ATTR_HDR10 | MPP_ATTR_HDR10PLUS},

    {HAL_DATASPACE_TRANSFER_SMPTE_170M,
        MPP_ATTR_WCG | MPP_ATTR_HDR10 | MPP_ATTR_HDR10PLUS},

    {HAL_DATASPACE_TRANSFER_GAMMA2_2,
        MPP_ATTR_WCG | MPP_ATTR_HDR10 | MPP_ATTR_HDR10PLUS},

    {HAL_DATASPACE_TRANSFER_GAMMA2_6,
        MPP_ATTR_WCG | MPP_ATTR_HDR10 | MPP_ATTR_HDR10PLUS},

    {HAL_DATASPACE_TRANSFER_GAMMA2_8,
        MPP_ATTR_WCG | MPP_ATTR_HDR10 | MPP_ATTR_HDR10PLUS},

    {HAL_DATASPACE_TRANSFER_ST2084,
        MPP_ATTR_HDR10 | MPP_ATTR_HDR10PLUS},

    {HAL_DATASPACE_TRANSFER_HLG,
        MPP_ATTR_HDR10 | MPP_ATTR_HDR10PLUS}
};

void dumpExynosMPPImgInfo(uint32_t type, exynos_mpp_img_info &imgInfo);

struct ExynosMPPFrameInfo
{
    uint32_t srcNum;
    exynos_image srcInfo[NUM_MPP_SRC_BUFS];
    exynos_image dstInfo[NUM_MPP_SRC_BUFS];
};

class ExynosMPPSource {
    public:
        ExynosMPPSource();
        ExynosMPPSource(uint32_t sourceType, void *source);
        ~ExynosMPPSource(){};
        void setExynosImage(exynos_image src_img, exynos_image dst_img);
        void setExynosMidImage(exynos_image mid_img);

        uint32_t mSourceType;
        void *mSource;
        exynos_image mSrcImg;
        exynos_image mDstImg;
        exynos_image mMidImg;

        ExynosMPP *mOtfMPP;
        ExynosMPP *mM2mMPP;

        /**
         * SRAM/HW resource info
         */
        std::unordered_map<tdm_attr_t, int32_t> mHWResourceAmount;
        uint32_t getHWResourceAmount(tdm_attr_t attr) { return mHWResourceAmount[attr]; }

        uint32_t setHWResourceAmount(tdm_attr_t attr, uint32_t amount) {
            mHWResourceAmount[attr] = amount;
            return 0;
        }
<<<<<<< HEAD
=======

        bool mNeedPreblending;
>>>>>>> 5483ffba
};

bool exynosMPPSourceComp(const ExynosMPPSource* l, const ExynosMPPSource* r);
void dump(const restriction_size_t &restrictionSize, String8 &result);

class ExynosMPP {
private:
    class ResourceManageThread: public Thread {
        private:
            ExynosMPP *mExynosMPP;
            Condition mCondition;
            List<exynos_mpp_img_info > mFreedBuffers;
            List<int> mStateFences;

            void freeBuffers();
            bool checkStateFences();
        public:
            bool mRunning;
            Mutex mMutex;
            ResourceManageThread(ExynosMPP *exynosMPP);
            ~ResourceManageThread();
            virtual bool threadLoop();
            void addFreedBuffer(exynos_mpp_img_info freedBuffer);
            void addStateFence(int fence);
    };

public:
    ExynosResourceManager *mResourceManager;
    /**
     * Resource type
     * Ex: MPP_DPP_VGFS, MPP_DPP_VG, MPP_MSC, MPP_G2D
     */
    uint32_t mMPPType;
    uint32_t  mPhysicalType;
    uint32_t  mLogicalType;
    String8 mName;
    uint32_t mPhysicalIndex;
    uint32_t mLogicalIndex;
    uint32_t mPreAssignDisplayInfo;
    uint32_t mPreAssignDisplayList[DISPLAY_MODE_NUM];
    static int mainDisplayWidth;
    static int mainDisplayHeight;

    uint32_t mHWState;
    int mLastStateFenceFd;
    uint32_t mAssignedState;
    bool    mEnable;

    ExynosDisplay *mAssignedDisplay;

    /* Some resource can support blending feature
     * then source can be multiple layers */
    Vector <ExynosMPPSource* > mAssignedSources;
    uint32_t mMaxSrcLayerNum;

    uint32_t mPrevAssignedState;
    int32_t mPrevAssignedDisplayType;
    int32_t mReservedDisplay;

    android::sp<ResourceManageThread> mResourceManageThread;
    float mCapacity;
    float mUsedCapacity;

    union {
        struct {
            float mUsedBaseCycles;
            uint32_t mRotatedSrcCropBW;
            uint32_t mNoRotatedSrcCropBW;
        };
    };

    bool mAllocOutBufFlag;
    bool mFreeOutBufFlag;
    bool mHWBusyFlag;
    /* For reuse previous frame */
    ExynosMPPFrameInfo mPrevFrameInfo;
    struct exynos_mpp_img_info mSrcImgs[NUM_MPP_SRC_BUFS];
    struct exynos_mpp_img_info mDstImgs[NUM_MPP_DST_BUFS_DEFAULT];
    int32_t mCurrentDstBuf;
    int32_t mPrivDstBuf;
    bool mNeedCompressedTarget;
    struct restriction_size mSrcSizeRestrictions[RESTRICTION_MAX];
    struct restriction_size mDstSizeRestrictions[RESTRICTION_MAX];

    // Force Dst buffer reallocation
    dst_alloc_buf_size_t mDstAllocatedSize;

    /* For libacryl */
    Acrylic *mAcrylicHandle;

    bool mUseM2MSrcFence;
    /* MPP's attribute bit (supported feature bit) */
    uint64_t    mAttr;

    uint32_t mAssignOrder;
    uint32_t mAXIPortId;
    uint32_t mHWBlockId;

    bool mNeedSolidColorLayer;

    ExynosMPP(ExynosResourceManager* resourceManager,
            uint32_t physicalType, uint32_t logicalType, const char *name,
            uint32_t physicalIndex, uint32_t logicalIndex, uint32_t preAssignInfo);
    virtual ~ExynosMPP();

    int32_t allocOutBuf(uint32_t w, uint32_t h, uint32_t format, uint64_t usage, uint32_t index);
    int32_t setOutBuf(buffer_handle_t outbuf, int32_t fence);
    int32_t freeOutBuf(exynos_mpp_img_info dst);
    int32_t doPostProcessing(struct exynos_image &src, struct exynos_image &dst);
    int32_t doPostProcessing(uint32_t totalImags, uint32_t imageIndex, struct exynos_image &src, struct exynos_image &dst);
    int32_t setupRestriction();
    int32_t getSrcReleaseFence(uint32_t srcIndex);
    int32_t resetSrcReleaseFence();
    int32_t getDstImageInfo(exynos_image *img);
    int32_t setDstAcquireFence(int releaseFence);
    int32_t resetDstReleaseFence();
    int32_t requestHWStateChange(uint32_t state);
    int32_t setHWStateFence(int32_t fence);
    virtual int64_t isSupported(ExynosDisplay &display, struct exynos_image &src, struct exynos_image &dst);

    bool isDataspaceSupportedByMPP(struct exynos_image &src, struct exynos_image &dst);
    bool isSupportedHDR10Plus(struct exynos_image &src, struct exynos_image &dst);
    bool isSupportedBlend(struct exynos_image &src);
    virtual bool isSupportedTransform(struct exynos_image &src);
    bool isSupportedCapability(ExynosDisplay &display, struct exynos_image &src);
    bool isSupportedDRM(struct exynos_image &src);
    virtual bool isSupportedHStrideCrop(struct exynos_image &src);
    bool checkDownscaleCap(const float resolution, const float displayRatio_V) const;
    virtual bool checkSpecificRestriction(const uint32_t __unused refreshRate,
                                          const struct exynos_image __unused &src,
                                          const struct exynos_image __unused &dst) {
        return false;
    }
    virtual uint32_t getDownscaleRestriction(const struct exynos_image &src,
                                             const struct exynos_image &dst) const;
    virtual uint32_t getMaxDownscale(const ExynosDisplay &display, const struct exynos_image &src,
                                     const struct exynos_image &dst) const;
    virtual uint32_t getMaxUpscale(const struct exynos_image &src,
                                   const struct exynos_image &dst) const;
    uint32_t getSrcMaxWidth(struct exynos_image &src);
    uint32_t getSrcMaxHeight(struct exynos_image &src);
    uint32_t getSrcMinWidth(struct exynos_image &src);
    uint32_t getSrcMinWidth(uint32_t idx);
    uint32_t getSrcMinHeight(struct exynos_image &src);
    uint32_t getSrcMinHeight(uint32_t idx);
    uint32_t getSrcWidthAlign(struct exynos_image &src);
    uint32_t getSrcHeightAlign(struct exynos_image &src);
    uint32_t getSrcMaxCropWidth(struct exynos_image &src);
    uint32_t getSrcMaxCropHeight(struct exynos_image &src);
    virtual uint32_t getSrcMaxCropSize(struct exynos_image &src);
    uint32_t getSrcMinCropWidth(struct exynos_image &src);
    uint32_t getSrcMinCropHeight(struct exynos_image &src);
    virtual uint32_t getSrcXOffsetAlign(struct exynos_image &src);
    uint32_t getSrcXOffsetAlign(uint32_t idx);
    uint32_t getSrcYOffsetAlign(struct exynos_image &src);
    uint32_t getSrcYOffsetAlign(uint32_t idx);
    uint32_t getSrcCropWidthAlign(const struct exynos_image &src) const;
    uint32_t getSrcCropWidthAlign(uint32_t idx) const;
    uint32_t getSrcCropHeightAlign(const struct exynos_image &src) const;
    uint32_t getSrcCropHeightAlign(uint32_t idx) const;
    virtual bool isSrcFormatSupported(struct exynos_image &src);
    virtual bool isDimLayerSupported();
    int32_t isSupportThis(uint32_t mSupportAttr);

    uint32_t getDstMaxWidth(struct exynos_image &dst);
    uint32_t getDstMaxHeight(struct exynos_image &dst);
    uint32_t getDstMinWidth(struct exynos_image &dst);
    uint32_t getDstMinHeight(struct exynos_image &dst);
    virtual uint32_t getDstWidthAlign(const struct exynos_image &dst) const;
    uint32_t getDstHeightAlign(const struct exynos_image &dst) const;
    uint32_t getDstXOffsetAlign(struct exynos_image &dst);
    uint32_t getDstYOffsetAlign(struct exynos_image &dst);
    uint32_t getOutBufAlign();
    virtual bool isDstFormatSupported(struct exynos_image &dst);
    int32_t isSupportLayerColorTransform(
            struct exynos_image &src, struct exynos_image &dst);
    uint32_t getSrcMaxBlendingNum(struct exynos_image &src, struct exynos_image &dst);
    uint32_t getAssignedSourceNum();

    /* Based on multi-resolution support */
    void setDstAllocSize(uint32_t width, uint32_t height);
    dst_alloc_buf_size_t getDstAllocSize();
    virtual bool needPreAllocation();

    int32_t resetMPP();
    int32_t resetAssignedState();
    int32_t resetAssignedState(ExynosMPPSource *mppSource);
    int32_t reserveMPP(int32_t displayType = -1);

    bool isAssignableState(ExynosDisplay *display, struct exynos_image &src, struct exynos_image &dst);
    bool isAssignable(ExynosDisplay *display, struct exynos_image &src, struct exynos_image &dst,
                      float totalUsedCapacity);
    int32_t assignMPP(ExynosDisplay *display, ExynosMPPSource* mppSource);

    bool hasEnoughCapa(ExynosDisplay *display, struct exynos_image &src, struct exynos_image &dst,
                       float totalUsedCapa);
    float getRequiredCapacity(ExynosDisplay *display, struct exynos_image &src, struct exynos_image &dst);
    int32_t updateUsedCapacity();
    void resetUsedCapacity();
    int prioritize(int priority);

    uint32_t getMPPClockKhz() { return mClockKhz; };

    void dump(String8& result);
    uint32_t increaseDstBuffIndex();
    bool canSkipProcessing();

    virtual bool isSupportedCompression(struct exynos_image &src);

    void closeFences();

    void reloadResourceForHWFC();
    void setTargetDisplayLuminance(uint16_t min, uint16_t max);
    void setTargetDisplayDevice(int device);

    virtual bool checkRotationCondition(struct exynos_image &src);
    void updateAttr();
    dstMetaInfo getDstMetaInfo(android_dataspace_t dstDataspace);
    float getAssignedCapacity();

    void setPPC(float ppc) { mPPC = ppc; };
    void setClockKhz(uint32_t clock) { mClockKhz = clock; };

    virtual void initTDMInfo(uint32_t hwBlockIndex, uint32_t axiPortIndex) {
        mHWBlockId = hwBlockIndex;
        mAXIPortId = axiPortIndex;
    }
    virtual uint32_t getHWBlockId() { return mHWBlockId; }
    virtual uint32_t getAXIPortId() { return mAXIPortId; }

protected:
    uint32_t getBufferType(uint64_t usage);
    uint32_t getBufferType(const buffer_handle_t handle);
    uint64_t getBufferUsage(uint64_t usage);
    bool needCompressDstBuf() const;
    bool needDstBufRealloc(struct exynos_image &dst, uint32_t index);
    bool canUsePrevFrame();
    int32_t setupDst(exynos_mpp_img_info *dstImgInfo);
    virtual int32_t doPostProcessingInternal();
    virtual int32_t setupLayer(exynos_mpp_img_info *srcImgInfo,
            struct exynos_image &src, struct exynos_image &dst);
    virtual int32_t setColorConversionInfo() { return NO_ERROR; };

    uint32_t getRestrictionClassification(const struct exynos_image &img) const;

    /*
     * getPPC for src, dst referencing mppSources in mAssignedSources and
     * assignCheckSrc, assignCheckDst that are likely to be added to the mAssignedSources
     */
    float getPPC(const struct exynos_image &src, const struct exynos_image &dst,
            const struct exynos_image &criteria,
            const struct exynos_image *assignCheckSrc = NULL,
            const struct exynos_image *assignCheckDst = NULL);
    float getPPC() { return mPPC; };

    /* format and rotation index are defined by indexImage */
    void getPPCIndex(const struct exynos_image &indexImage,
            const struct exynos_image &refImage,
            uint32_t &formatIndex, uint32_t &rotIndex, uint32_t &scaleIndex,
            const struct exynos_image &criteria);

    float getRequiredBaseCycles(struct exynos_image &src, struct exynos_image &dst);
    bool addCapacity(ExynosMPPSource* mppSource);
    bool removeCapacity(ExynosMPPSource* mppSource);
    /*
     * This should be called by isCSCSupportedByMPP()
     * This function checks additional restriction for color space conversion
     */
    virtual bool checkCSCRestriction(struct exynos_image &src, struct exynos_image &dst);

    /*
     * Check additional conditions those have a capacity exception.
     */
    virtual bool isCapacityExceptionCondition(float totalUsedCapacity, float requiredCapacity,
                                              struct exynos_image &src);

    uint32_t mClockKhz = 0;
    float mPPC = 0;
};

#endif //_EXYNOSMPP_H<|MERGE_RESOLUTION|>--- conflicted
+++ resolved
@@ -473,11 +473,8 @@
             mHWResourceAmount[attr] = amount;
             return 0;
         }
-<<<<<<< HEAD
-=======
 
         bool mNeedPreblending;
->>>>>>> 5483ffba
 };
 
 bool exynosMPPSourceComp(const ExynosMPPSource* l, const ExynosMPPSource* r);
