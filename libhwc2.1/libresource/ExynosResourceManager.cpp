--- conflicted
+++ resolved
@@ -385,10 +385,6 @@
 
     for (uint32_t i = 0; i < display->mLayers.size(); i++) {
         display->mLayers[i]->resetValidateData();
-<<<<<<< HEAD
-        calculateHWResourceAmount(display, display->mLayers[i]);
-=======
->>>>>>> 3773176a
     }
 
     display->initializeValidateInfos();
